plugins {
    id "com.jetbrains.python.envs" version "0.0.26"
}

apply plugin: 'com.android.application'
apply plugin: 'kotlin-android'
apply plugin: 'kotlin-android-extensions'
apply plugin: 'jacoco'
apply from: "$project.rootDir/automation/gradle/versionCode.gradle"
apply plugin: 'androidx.navigation.safeargs.kotlin'
apply plugin: 'com.google.android.gms.oss-licenses-plugin'


import com.android.build.OutputFile
import org.gradle.internal.logging.text.StyledTextOutput.Style
import org.gradle.internal.logging.text.StyledTextOutputFactory

import static org.gradle.api.tasks.testing.TestResult.ResultType

android {
    compileSdkVersion 28
    defaultConfig {
        applicationId "com.cliqz"
        minSdkVersion Config.minSdkVersion
        targetSdkVersion Config.targetSdkVersion
        versionCode 1
        versionName Config.generateDebugVersionName()
        vectorDrawables.useSupportLibrary = true
        testInstrumentationRunner "androidx.test.runner.AndroidJUnitRunner"
        testInstrumentationRunnerArguments clearPackageData: 'true'
        manifestPlaceholders.isRaptorEnabled = "false"
        resValue "bool", "IS_DEBUG", "false"
        buildConfigField "boolean", "USE_RELEASE_VERSIONING", "false"
    }

    aaptOptions{
        // default ignoreAssetsPattern list includes all files and folders starting with _
        // that breaks webextensions i18n as traslation are located in _locales folder
        ignoreAssetsPattern  '!.svn:!.git:!.ds_store:!*.scc:.*:!CVS:!thumbs.db:!picasa.ini:!*~'
    }

    def releaseTemplate = {
        shrinkResources true
        minifyEnabled true
        proguardFiles getDefaultProguardFile('proguard-android-optimize.txt'), 'proguard-rules.pro'
        matchingFallbacks = ['release'] // Use on the "release" build type in dependencies (AARs)
    }

    buildTypes {
        debug {
            shrinkResources false
            minifyEnabled false
            applicationIdSuffix ".fenix.debug"
            manifestPlaceholders.isRaptorEnabled = "true"
            resValue "bool", "IS_DEBUG", "true"
            pseudoLocalesEnabled true
        }
        forPerformanceTest releaseTemplate >> { // the ">>" concatenates the raptor-specific options with the template
            manifestPlaceholders.isRaptorEnabled = "true"
            applicationIdSuffix ".fenix.performancetest"
            debuggable true
        }
        fenixNightly releaseTemplate >> {
            applicationIdSuffix ".fenix.nightly"
            buildConfigField "boolean", "USE_RELEASE_VERSIONING", "true"
        }
        fenixBeta releaseTemplate >> {
            applicationIdSuffix ".fenix.beta"
            buildConfigField "boolean", "USE_RELEASE_VERSIONING", "true"
        }
        fenixProduction releaseTemplate >> {
            applicationIdSuffix ".fenix"
            buildConfigField "boolean", "USE_RELEASE_VERSIONING", "true"
        }
        fennecProduction releaseTemplate >> {
            buildConfigField "boolean", "USE_RELEASE_VERSIONING", "true"
            applicationIdSuffix ".firefox"
            manifestPlaceholders = [
                    // This release type is meant to replace Firefox (Release channel) and therefore needs to inherit
                    // its sharedUserId for all eternity. See:
                    // https://searchfox.org/mozilla-central/search?q=moz_android_shared_id&case=false&regexp=false&path=
                    // Shipping an app update without sharedUserId can have
                    // fatal consequences. For example see:
                    //  - https://issuetracker.google.com/issues/36924841
                    //  - https://issuetracker.google.com/issues/36905922
                    "sharedUserId": "org.mozilla.firefox.sharedID"
            ]
        }
        fennecBeta releaseTemplate >> {
            buildConfigField "boolean", "USE_RELEASE_VERSIONING", "true"
            applicationIdSuffix ".firefox_beta"
            manifestPlaceholders = [
                    // This release type is meant to replace Firefox (Release channel) and therefore needs to inherit
                    // its sharedUserId for all eternity. See:
                    // https://searchfox.org/mozilla-central/search?q=moz_android_shared_id&case=false&regexp=false&path=
                    // Shipping an app update without sharedUserId can have
                    // fatal consequences. For example see:
                    //  - https://issuetracker.google.com/issues/36924841
                    //  - https://issuetracker.google.com/issues/36905922
                    "sharedUserId": "org.mozilla.firefox.sharedID"
            ]
        }
        fennecNightly releaseTemplate >> {
            buildConfigField "boolean", "USE_RELEASE_VERSIONING", "true"
            applicationIdSuffix ".fennec_aurora"
            manifestPlaceholders = [
                    // This release type is meant to replace Firefox (Release channel) and therefore needs to inherit
                    // its sharedUserId for all eternity. See:
                    // https://searchfox.org/mozilla-central/search?q=moz_android_shared_id&case=false&regexp=false&path=
                    // Shipping an app update without sharedUserId can have
                    // fatal consequences. For example see:
                    //  - https://issuetracker.google.com/issues/36924841
                    //  - https://issuetracker.google.com/issues/36905922
                    "sharedUserId": "org.mozilla.fennec.sharedID"
            ]
        }
    }

    variantFilter { // There's a "release" build type that exists by default that we don't use (it's replaced by "nightly" and "beta")
        if (buildType.name == 'release') {
            setIgnore true
        }

        // Current build variant setup:
        //
        //                      | geckoNightly  | geckoBeta |
        // |--------------------|---------------|-----------|
        // | debug              | ✅            | ✅       | Both variants for testing and development.
        // | forPerformanceTest | ✅            | ✅       | Both variants unless the perf team only cares about Nightly (TBD).
        // | fenixNightly       | ✅            | ✅       | Built with both, but only the "geckoNightly" one is published to Google Play
        // | fenixBeta          | ❌            | ✅       | Fenix Beta ships with GV Beta
        // | fenixProduction    | ❌            | ✅       | Fenix Production ships with GV Beta
        // | fennecProduction   | ❌            | ✅       | Fenix build to replace production Firefox builds
        // | fennecBeta         | ❌            | ✅       | Fenix build to replace beta Firefox builds
        // | fennecNightly      | ✅            | ❌       | Fenix build to replace Nightly Firefox builds

        def flavors = flavors*.name.toString().toLowerCase()

        if (buildType.name == 'fenixBeta' && flavors.contains("geckonightly")) {
            setIgnore true
        }

        if (buildType.name == 'fenixProduction' && flavors.contains("geckonightly")) {
            setIgnore true
        }

        if ((buildType.name == 'fennecProduction' || buildType.name == 'fennecBeta') && flavors.contains("geckonightly")) {
            setIgnore true
        }

        if (buildType.name == 'fennecNightly' && flavors.contains("geckobeta")) {
            setIgnore true
        }
    }

    testOptions {
        execution 'ANDROIDX_TEST_ORCHESTRATOR'
        unitTests.includeAndroidResources = true
    }

    flavorDimensions "engine"

    sourceSets {
        androidTest {
            resources.srcDirs += ['src/androidTest/resources']
        }
        fennecNightly {
            java.srcDirs = ['src/migration/java']
            manifest.srcFile "src/migration/AndroidManifest.xml"
        }
        fennecBeta {
            java.srcDirs = ['src/migration/java']
            manifest.srcFile "src/migration/AndroidManifest.xml"
        }
        fennecProduction {
            java.srcDirs = ['src/migration/java']
            manifest.srcFile "src/migration/AndroidManifest.xml"
        }
    }

    productFlavors {
        geckoNightly {
            dimension "engine"
        }

        geckoBeta {
            dimension "engine"
        }
    }

    splits {
        abi {
            enable true

            reset()

            include "x86", "armeabi-v7a", "arm64-v8a", "x86_64"
        }
    }

    compileOptions {
        sourceCompatibility JavaVersion.VERSION_1_8
        targetCompatibility JavaVersion.VERSION_1_8
    }

    lintOptions {
        baseline file("lint-baseline.xml")
        lintConfig file("lint.xml")
    }

    packagingOptions {
        exclude 'META-INF/atomicfu.kotlin_module'
    }

    testOptions {
        unitTests.returnDefaultValues = true
    }
}

def baseVersionCode = generatedVersionCode

android.applicationVariants.all { variant ->

// -------------------------------------------------------------------------------------------------
// Set up kotlin-allopen plugin for writing tests
// -------------------------------------------------------------------------------------------------

    boolean hasTest = gradle.startParameter.taskNames.find { it.contains("test") || it.contains("Test") } != null
    if (hasTest) {
        apply plugin: 'kotlin-allopen'
        allOpen {
            annotation("org.mozilla.fenix.test.OpenClass")
        }
    }

// -------------------------------------------------------------------------------------------------
// Generate version codes for builds
// -------------------------------------------------------------------------------------------------

    def isDebug = variant.buildType.resValues['IS_DEBUG']?.value ?: false
    def useReleaseVersioning = variant.buildType.buildConfigFields['USE_RELEASE_VERSIONING']?.value ?: false
    def versionName = Config.releaseVersionName(project)

    println("----------------------------------------------")
    println("Variant name:      " + variant.name)
    println("Application ID:    " + [variant.mergedFlavor.applicationId, variant.buildType.applicationIdSuffix].findAll().join())
    println("Build type:        " + variant.buildType.name)
    println("Flavor:            " + variant.flavorName)
    println("Telemetry enabled: " + !isDebug)

    if (useReleaseVersioning) {
        // The Google Play Store does not allow multiple APKs for the same app that all have the
        // same version code. Therefore we need to have different version codes for our ARM and x86
        // builds.

        // Our generated version code now has a length of 9 (See automation/gradle/versionCode.gradle).
        // Our x86 builds need a higher version code to avoid installing ARM builds on an x86 device
        // with ARM compatibility mode.

        variant.outputs.each { output ->
            def abi = output.getFilter(OutputFile.ABI)

            def versionCodeOverride
            if (variant.name.contains("Fennec")) {
                versionCodeOverride = Config.generateFennecVersionCode(abi)
            } else if (abi == "x86_64") {
                versionCodeOverride = baseVersionCode + 3
            } else if (abi == "x86") {
                versionCodeOverride = baseVersionCode + 2
            } else if (abi == "arm64-v8a") {
                versionCodeOverride = baseVersionCode + 1
            } else if (abi == "armeabi-v7a") {
                versionCodeOverride = baseVersionCode
            } else {
                throw RuntimeException("Unknown ABI: $abi")
            }

            println("versionCode for $abi = $versionCodeOverride")

            output.versionNameOverride = versionName
            output.versionCodeOverride = versionCodeOverride
        }
    }

// -------------------------------------------------------------------------------------------------
// BuildConfig: Set variables for Sentry, Crash Reporting, and Telemetry
// -------------------------------------------------------------------------------------------------

    buildConfigField 'String', 'SENTRY_TOKEN', 'null'
    if (!isDebug) {
        buildConfigField 'boolean', 'CRASH_REPORTING', 'true'
        // Reading sentry token from local file (if it exists). In a release task on taskcluster it will be available.
        try {
            def token = new File("${rootDir}/.sentry_token").text.trim()
            buildConfigField 'String', 'SENTRY_TOKEN', '"' + token + '"'
        } catch (FileNotFoundException ignored) {}
    } else {
        buildConfigField 'boolean', 'CRASH_REPORTING', 'false'
    }

    if (!isDebug) {
        buildConfigField 'boolean', 'TELEMETRY', 'true'
    } else {
        buildConfigField 'boolean', 'TELEMETRY', 'false'
    }

    def buildDate = Config.generateBuildDate()
    buildConfigField 'String', 'BUILD_DATE', '"' + buildDate + '"'

    def variantName = variant.getName()

// -------------------------------------------------------------------------------------------------
// Adjust: Read token from local file if it exists (Only release builds)
// -------------------------------------------------------------------------------------------------

    print("Adjust token: ")

    if (!isDebug) {
        try {
            def token = new File("${rootDir}/.adjust_token").text.trim()
            buildConfigField 'String', 'ADJUST_TOKEN', '"' + token + '"'
            println "(Added from .adjust_token file)"
        } catch (FileNotFoundException ignored) {
            buildConfigField 'String', 'ADJUST_TOKEN', 'null'
            println("X_X")
        }
    } else {
        buildConfigField 'String', 'ADJUST_TOKEN', 'null'
        println("--")
    }

// -------------------------------------------------------------------------------------------------
// Leanplum: Read token from local file if it exists
// -------------------------------------------------------------------------------------------------

    print("Leanplum token: ")

    try {
        def parts = new File("${rootDir}/.leanplum_token").text.trim().split(":")
        def id = parts[0]
        def key = parts[1]
        buildConfigField 'String', 'LEANPLUM_ID', '"' + id + '"'
        buildConfigField 'String', 'LEANPLUM_TOKEN', '"' + key + '"'
        println "(Added from .leanplum_token file)"
    } catch (FileNotFoundException ignored) {
        buildConfigField 'String', 'LEANPLUM_ID', 'null'
        buildConfigField 'String', 'LEANPLUM_TOKEN', 'null'
        println("X_X")
    }

// -------------------------------------------------------------------------------------------------
// Digital Asset Links: Read token from local file if it exists
// -------------------------------------------------------------------------------------------------

    print("Digital Asset Links token: ")

    try {
        def token = new File("${rootDir}/.digital_asset_links_token").text.trim()
        buildConfigField 'String', 'DIGITAL_ASSET_LINKS_TOKEN', '"' + token + '"'
        println "(Added from .digital_asset_links_token file)"
    } catch (FileNotFoundException ignored) {
        buildConfigField 'String', 'DIGITAL_ASSET_LINKS_TOKEN', 'null'
        println("X_X")
    }
}

androidExtensions {
    experimental = true
}

dependencies {
<<<<<<< HEAD
    implementation project(':architecture')
    implementation project(':dat')
    implementation project(':privacy')

=======
>>>>>>> e856a067
    geckoNightlyImplementation Deps.mozilla_browser_engine_gecko_nightly
    geckoBetaImplementation Deps.mozilla_browser_engine_gecko_beta

    implementation Deps.kotlin_stdlib
    implementation Deps.kotlin_coroutines
    testImplementation Deps.kotlin_coroutines_test
    implementation Deps.androidx_appcompat
    implementation Deps.androidx_constraintlayout
    implementation Deps.androidx_coordinatorlayout

    implementation Deps.rxAndroid
    implementation Deps.rxKotlin
    implementation Deps.rxBindings
    implementation Deps.autodispose
    implementation Deps.autodispose_android
    implementation Deps.autodispose_android_aac

    implementation Deps.anko_commons
    implementation Deps.anko_sdk
    implementation Deps.anko_constraintlayout

    implementation Deps.sentry
    implementation Deps.leanplum
    implementation Deps.osslicenses_library

    implementation Deps.mozilla_concept_engine
    implementation Deps.mozilla_concept_push
    implementation Deps.mozilla_concept_storage
    implementation Deps.mozilla_concept_sync
    implementation Deps.mozilla_concept_toolbar

    implementation Deps.mozilla_browser_awesomebar
    implementation Deps.mozilla_feature_downloads
    implementation Deps.mozilla_browser_domains
    implementation Deps.mozilla_browser_icons
    implementation Deps.mozilla_browser_menu
    implementation Deps.mozilla_browser_search
    implementation Deps.mozilla_browser_session
    implementation Deps.mozilla_browser_state
    implementation Deps.mozilla_browser_storage_sync
    implementation Deps.mozilla_browser_toolbar

    implementation Deps.mozilla_feature_accounts
    implementation Deps.mozilla_feature_app_links
    implementation Deps.mozilla_feature_awesomebar
    implementation Deps.mozilla_feature_contextmenu
    implementation Deps.mozilla_feature_customtabs
    implementation Deps.mozilla_feature_downloads
    implementation Deps.mozilla_feature_intent
    implementation Deps.mozilla_feature_media
    implementation Deps.mozilla_feature_prompts
    implementation Deps.mozilla_feature_push
    implementation Deps.mozilla_feature_pwa
    implementation Deps.mozilla_feature_qr
    implementation Deps.mozilla_feature_search
    implementation Deps.mozilla_feature_session
    implementation Deps.mozilla_feature_toolbar
    implementation Deps.mozilla_feature_tabs
    implementation Deps.mozilla_feature_findinpage
    implementation Deps.mozilla_feature_site_permissions
    implementation Deps.mozilla_feature_readerview
    implementation Deps.mozilla_feature_tab_collections
    implementation Deps.mozilla_feature_sendtab
    implementation Deps.mozilla_feature_webcompat
    implementation Deps.mozilla_feature_webnotifications

    implementation Deps.mozilla_service_sync_logins
    implementation Deps.mozilla_service_firefox_accounts
    implementation Deps.mozilla_service_fretboard
    implementation Deps.mozilla_service_glean
    implementation Deps.mozilla_service_experiments

    implementation Deps.mozilla_support_base
    implementation Deps.mozilla_support_ktx
    implementation Deps.mozilla_support_rustlog
    implementation Deps.mozilla_support_utils

    // We only care about support-migration in builds that will be overwriting Fennec.
    fennecProductionImplementation Deps.mozilla_support_migration
    fennecBetaImplementation Deps.mozilla_support_migration
    fennecNightlyImplementation Deps.mozilla_support_migration

    implementation Deps.mozilla_ui_colors
    implementation Deps.mozilla_ui_icons
    implementation Deps.mozilla_ui_publicsuffixlist

    implementation Deps.mozilla_lib_crash
    implementation Deps.mozilla_lib_push_firebase
    implementation Deps.mozilla_lib_dataprotect
    debugImplementation Deps.leakcanary

    implementation Deps.androidx_legacy
    implementation Deps.androidx_biometric
    implementation Deps.androidx_paging
    implementation Deps.androidx_preference
    implementation Deps.androidx_fragment
    implementation Deps.androidx_navigation_fragment
    implementation Deps.androidx_navigation_ui
    implementation Deps.androidx_recyclerview
    implementation Deps.androidx_lifecycle_livedata
    implementation Deps.androidx_lifecycle_runtime
    implementation Deps.androidx_lifecycle_viewmodel
    implementation Deps.androidx_core
    implementation Deps.androidx_core_ktx
    implementation Deps.androidx_transition
    implementation Deps.androidx_work_ktx
    implementation Deps.google_material

    implementation Deps.autodispose

    implementation Deps.lottie

    implementation Deps.adjust
    implementation Deps.installreferrer // Required by Adjust

    implementation Deps.google_ads_id // Required for the Google Advertising ID

    androidTestImplementation Deps.uiautomator
// Removed pending AndroidX fixes
//    androidTestImplementation "tools.fastlane:screengrab:1.2.0"
//    androidTestImplementation "br.com.concretesolutions:kappuccino:1.2.1"

    androidTestImplementation Deps.espresso_core, {
        exclude group: 'com.android.support', module: 'support-annotations'
    }

    androidTestImplementation(Deps.espresso_contrib) {
        exclude module: 'appcompat-v7'
        exclude module: 'support-v4'
        exclude module: 'support-annotations'
        exclude module: 'recyclerview-v7'
        exclude module: 'design'
        exclude module: 'espresso-core'
    }

    androidTestImplementation Deps.androidx_test_core
    androidTestImplementation Deps.espresso_idling_resources

    androidTestImplementation Deps.tools_test_runner
    androidTestImplementation Deps.tools_test_rules
    androidTestUtil Deps.orchestrator
    androidTestImplementation Deps.espresso_core, {
        exclude group: 'com.android.support', module: 'support-annotations'
    }

    androidTestImplementation Deps.mockwebserver
    testImplementation Deps.mozilla_support_test
    testImplementation Deps.androidx_junit
    testImplementation Deps.androidx_work_testing
    testImplementation (Deps.robolectric) {
        exclude group: 'org.apache.maven'
    }

    testImplementation 'org.apache.maven:maven-ant-tasks:2.1.3'
    // For production builds, the native code for all `org.mozilla.appservices`
    // dependencies gets compiled together into a single "megazord" build, and
    // different megazords are published for different subsets of features. Ref
    // https://mozilla.github.io/application-services/docs/applications/consuming-megazord-libraries.html
    // We want to use the one that's specifically designed for Fenix.
    implementation Deps.fenix_megazord
    testImplementation Deps.fenix_megazord_forUnitTests
    implementation Deps.mozilla_support_rusthttp
    modules {
        module('org.mozilla.appservices:full-megazord') {
            replacedBy('org.mozilla.appservices:fenix-megazord', 'prefer the fenix megazord, to reduce final application size')
        }
        module('org.mozilla.appservices:fenix-megazord') {
            replacedBy('org.mozilla.appservices:fenix-megazord-forUnitTests', 'prefer the forUnitTests variant if present')
        }
    }

    testImplementation Deps.mockito_core
    androidTestImplementation Deps.mockito_android
    testImplementation Deps.mockk
    testImplementation Deps.assertk

    // For the initial release of Glean 19, we require consumer applications to
    // depend on a separate library for unit tests. This will be removed in future releases.
    testImplementation Deps.mozilla_service_glean_forUnitTests
}

if (project.hasProperty("raptor")) {
    android.defaultConfig.manifestPlaceholders.isRaptorEnabled = "true"
}

if (project.hasProperty("coverage")) {
    tasks.withType(Test) {
        jacoco.includeNoLocationClasses = true
    }

    android.applicationVariants.all { variant ->
        task "jacoco${variant.name.capitalize()}TestReport"(type: JacocoReport, dependsOn: "test${variant.name.capitalize()}UnitTest") {
            reports {
                xml.enabled = true
                html.enabled = true
            }

            def fileFilter = ['**/R.class', '**/R$*.class', '**/BuildConfig.*', '**/Manifest*.*',
                              '**/*Test*.*', 'android/**/*.*', '**/*$[0-9].*']
            def kotlinDebugTree = fileTree(dir: "$project.buildDir/tmp/kotlin-classes/${variant.name}", excludes: fileFilter)
            def javaDebugTree = fileTree(dir: "$project.buildDir/intermediates/classes/${variant.flavorName}/${variant.buildType.name}",
                    excludes: fileFilter)
            def mainSrc = "$project.projectDir/src/main/java"

            sourceDirectories = files([mainSrc])
            classDirectories = files([kotlinDebugTree, javaDebugTree])
            executionData = fileTree(dir: project.buildDir, includes: [
                    "jacoco/test${variant.name.capitalize()}UnitTest.exec", 'outputs/code-coverage/connected/*coverage.ec'
            ])
        }
    }

    android {
        buildTypes {
            debug {
                testCoverageEnabled true
            }
        }
    }
}

// -------------------------------------------------------------------------------------------------
// Task for printing APK information for the requested variant
// Usage: "./gradlew printVariants
// -------------------------------------------------------------------------------------------------
task printVariants {
    doLast {
        def variants = android.applicationVariants.collect {[
                apks: it.variantData.outputScope.apkDatas.collect {[
                        abi: it.filters.find { it.filterType == 'ABI' }.identifier,
                        fileName: it.outputFileName,
                ]},
                build_type: it.buildType.name,
                engine: it.productFlavors.find { it.dimension == 'engine' }.name,
                name: it.name,
        ]}
        // AndroidTest is a special case not included above
        variants.add([
            apks: [[
                abi: 'noarch',
                fileName: 'app-geckoNightly-debug-androidTest.apk',
            ]],
            build_type: 'androidTest',
            engine: 'geckoNightly',
            name: 'androidTest',
        ])
        println 'variants: ' + groovy.json.JsonOutput.toJson(variants)
    }
}

def glean_android_components_tag = (
        Versions.mozilla_android_components.endsWith('-SNAPSHOT') ?
                'master' :
                'v' + Versions.mozilla_android_components
)

// Generate markdown docs for the collected metrics.
ext.gleanGenerateMarkdownDocs = true
ext.gleanDocsDirectory = "$rootDir/docs"
apply from: 'https://github.com/mozilla-mobile/android-components/raw/' + glean_android_components_tag + '/components/service/glean/scripts/sdk_generator.gradle'

// For production builds, the native code for all `org.mozilla.appservices` dependencies gets compiled together
// into a single "megazord" build, and different megazords are published for different subsets of features.
// Ref https://mozilla.github.io/application-services/docs/applications/consuming-megazord-libraries.html
// Substitute all appservices dependencies with an appropriate megazord.

afterEvaluate {

    // Format test output. Ported from AC #2401
    tasks.matching {it instanceof Test}.all {
        systemProperty "robolectric.logging", "stdout"
        systemProperty "logging.test-mode", "true"

        testLogging.events = []

        def out = services.get(StyledTextOutputFactory).create("tests")

        beforeSuite { descriptor ->
            if (descriptor.getClassName() != null) {
                out.style(Style.Header).println("\nSUITE: " + descriptor.getClassName())
            }
        }

        beforeTest { descriptor ->
            out.style(Style.Description).println("  TEST: " + descriptor.getName())
        }

        onOutput { descriptor, event ->
            logger.lifecycle("    " + event.message.trim())
        }

        afterTest { descriptor, result ->
            switch (result.getResultType()) {
                case ResultType.SUCCESS:
                    out.style(Style.Success).println("  SUCCESS")
                    break

                case ResultType.FAILURE:
                    out.style(Style.Failure).println("  FAILURE")
                    logger.lifecycle("", result.getException())
                    break

                case ResultType.SKIPPED:
                    out.style(Style.Info).println("  SKIPPED")
                    break
            }
            logger.lifecycle("")
        }
    }
}

if (gradle.hasProperty('localProperties.dependencySubstitutions.geckoviewTopsrcdir')) {
    if (gradle.hasProperty('localProperties.dependencySubstitutions.geckoviewTopobjdir')) {
        ext.topobjdir = gradle."localProperties.dependencySubstitutions.geckoviewTopobjdir"
    }
    ext.topsrcdir = gradle."localProperties.dependencySubstitutions.geckoviewTopsrcdir"
    apply from: "${topsrcdir}/substitute-local-geckoview.gradle"
}

if (gradle.hasProperty('localProperties.autoPublish.android-components.dir')) {
    ext.acSrcDir = gradle."localProperties.autoPublish.android-components.dir"
    apply from: "../${acSrcDir}/substitute-local-ac.gradle"
}<|MERGE_RESOLUTION|>--- conflicted
+++ resolved
@@ -369,13 +369,9 @@
 }
 
 dependencies {
-<<<<<<< HEAD
-    implementation project(':architecture')
     implementation project(':dat')
     implementation project(':privacy')
 
-=======
->>>>>>> e856a067
     geckoNightlyImplementation Deps.mozilla_browser_engine_gecko_nightly
     geckoBetaImplementation Deps.mozilla_browser_engine_gecko_beta
 
