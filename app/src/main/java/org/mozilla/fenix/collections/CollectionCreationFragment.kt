--- conflicted
+++ resolved
@@ -47,16 +47,12 @@
         val sessionManager = requireComponents.core.sessionManager
         val publicSuffixList = requireComponents.publicSuffixList
         val tabs = sessionManager.getTabs(args.tabIds, publicSuffixList)
-<<<<<<< HEAD
-        val selectedTabs = if (tabs.size == 1) setOf(tabs.first()) else emptySet()
-=======
         val selectedTabs = if (args.selectedTabIds != null) {
             sessionManager.getTabs(args.selectedTabIds, publicSuffixList).toSet()
         } else {
             if (tabs.size == 1) setOf(tabs.first()) else emptySet()
         }
 
->>>>>>> a3cf4270
         val tabCollections = requireComponents.core.tabCollectionStorage.cachedTabCollections
         val selectedTabCollection = args.selectedTabCollectionId
             .let { id -> tabCollections.firstOrNull { it.id == id } }
