/* This Source Code Form is subject to the terms of the Mozilla Public
 * License, v. 2.0. If a copy of the MPL was not distributed with this
 * file, You can obtain one at http://mozilla.org/MPL/2.0/. */

package org.mozilla.fenix

import android.app.Activity
import android.content.Intent
import android.os.Bundle
import androidx.annotation.VisibleForTesting
import kotlinx.coroutines.MainScope
import kotlinx.coroutines.launch
<<<<<<< HEAD
import mozilla.components.feature.intent.processing.IntentProcessor
import mozilla.components.support.utils.Browsers
import org.mozilla.fenix.components.IntentProcessors
=======
import org.mozilla.fenix.components.getType
>>>>>>> 0d313731
import org.mozilla.fenix.components.metrics.Event
import org.mozilla.fenix.ext.components
import org.mozilla.fenix.ext.settings
import org.mozilla.fenix.shortcut.NewTabShortcutIntentProcessor

enum class IntentProcessorType {
    EXTERNAL_APP, NEW_TAB, OTHER;

    /**
     * The destination activity based on this intent
     */
    val activityClassName: String
        get() = when (this) {
            EXTERNAL_APP -> ExternalAppBrowserActivity::class.java.name
            NEW_TAB -> HomeActivity::class.java.name
            OTHER -> HomeActivity::class.java.name
        }

    /**
     * Should this intent automatically navigate to the browser?
     */
    fun shouldOpenToBrowser(intent: Intent): Boolean = when (this) {
        EXTERNAL_APP -> true
        NEW_TAB -> intent.flags and Intent.FLAG_ACTIVITY_LAUNCHED_FROM_HISTORY == 0
        OTHER -> false
    }
}

/**
 * Classifies the [IntentType] based on the [IntentProcessor] that handled the [Intent]
 */
fun IntentProcessor?.getType(intentProcessors: IntentProcessors): IntentProcessorType {
    return when {
        intentProcessors.externalAppIntentProcessors.contains(this) ||
            intentProcessors.customTabIntentProcessor == this ||
            intentProcessors.privateCustomTabIntentProcessor == this -> IntentProcessorType.EXTERNAL_APP
        intentProcessors.intentProcessor == this ||
                intentProcessors.privateIntentProcessor == this -> IntentProcessorType.NEW_TAB
        else -> IntentProcessorType.OTHER
    }
}

/**
 * Processes incoming intents and sends them to the corresponding activity.
 */
class IntentReceiverActivity : Activity() {

    @VisibleForTesting
    override fun onCreate(savedInstanceState: Bundle?) {
        super.onCreate(savedInstanceState)

        MainScope().launch {
            // The intent property is nullable, but the rest of the code below
            // assumes it is not. If it's null, then we make a new one and open
            // the HomeActivity.
            val intent = intent?.let { Intent(intent) } ?: Intent()
            processIntent(intent)
        }
    }

    suspend fun processIntent(intent: Intent) {
        val settings = settings()
        settings.unsetOpenLinksInAPrivateTabIfNecessary()

<<<<<<< HEAD
        val modeDependentProcessors = if (settings().openLinksInAPrivateTab) {
                components.analytics.metrics.track(Event.OpenedLink(Event.OpenedLink.Mode.PRIVATE))
                listOf(
                    components.intentProcessors.privateCustomTabIntentProcessor,
                    components.intentProcessors.privateIntentProcessor
                )
            } else {
                components.analytics.metrics.track(Event.OpenedLink(Event.OpenedLink.Mode.NORMAL))
                listOf(
                    components.intentProcessors.customTabIntentProcessor,
                    components.intentProcessors.intentProcessor
                )
            }

        val intentProcessors = components.intentProcessors.externalAppIntentProcessors +
=======
        val modeDependentProcessors = if (settings.openLinksInAPrivateTab) {
            components.analytics.metrics.track(Event.OpenedLink(Event.OpenedLink.Mode.PRIVATE))
            listOf(
                components.intentProcessors.privateCustomTabIntentProcessor,
                components.intentProcessors.privateIntentProcessor
            )
        } else {
            components.analytics.metrics.track(Event.OpenedLink(Event.OpenedLink.Mode.NORMAL))
            listOf(
                components.intentProcessors.customTabIntentProcessor,
                components.intentProcessors.intentProcessor
            )
        }

        val intentProcessors = listOf(components.intentProcessors.migrationIntentProcessor) +
                components.intentProcessors.externalAppIntentProcessors +
>>>>>>> 0d313731
                modeDependentProcessors +
                NewTabShortcutIntentProcessor()

        // Call process for side effects, short on the first that returns true
        intentProcessors.any { it.process(intent) }
<<<<<<< HEAD

        val intentProcessorType = intentProcessors
            .firstOrNull { it.matches(intent) }
            .getType(components.intentProcessors)

        intent.setClassName(applicationContext, intentProcessorType.activityClassName)
        intent.putExtra(HomeActivity.OPEN_TO_BROWSER, intentProcessorType.shouldOpenToBrowser(intent))
        startActivity(intent)

        finish()
=======

        val intentProcessorType =
            components.intentProcessors.getType(intentProcessors.firstOrNull { it.matches(intent) })

        intent.setClassName(applicationContext, intentProcessorType.activityClassName)
        intent.putExtra(HomeActivity.OPEN_TO_BROWSER, intentProcessorType.shouldOpenToBrowser(intent))

        // finish() before starting another activity. Don't keep this on the activities back stack.
        finish()
        startActivity(intent)
>>>>>>> 0d313731
    }
}<|MERGE_RESOLUTION|>--- conflicted
+++ resolved
@@ -10,13 +10,7 @@
 import androidx.annotation.VisibleForTesting
 import kotlinx.coroutines.MainScope
 import kotlinx.coroutines.launch
-<<<<<<< HEAD
-import mozilla.components.feature.intent.processing.IntentProcessor
-import mozilla.components.support.utils.Browsers
-import org.mozilla.fenix.components.IntentProcessors
-=======
 import org.mozilla.fenix.components.getType
->>>>>>> 0d313731
 import org.mozilla.fenix.components.metrics.Event
 import org.mozilla.fenix.ext.components
 import org.mozilla.fenix.ext.settings
@@ -81,23 +75,6 @@
         val settings = settings()
         settings.unsetOpenLinksInAPrivateTabIfNecessary()
 
-<<<<<<< HEAD
-        val modeDependentProcessors = if (settings().openLinksInAPrivateTab) {
-                components.analytics.metrics.track(Event.OpenedLink(Event.OpenedLink.Mode.PRIVATE))
-                listOf(
-                    components.intentProcessors.privateCustomTabIntentProcessor,
-                    components.intentProcessors.privateIntentProcessor
-                )
-            } else {
-                components.analytics.metrics.track(Event.OpenedLink(Event.OpenedLink.Mode.NORMAL))
-                listOf(
-                    components.intentProcessors.customTabIntentProcessor,
-                    components.intentProcessors.intentProcessor
-                )
-            }
-
-        val intentProcessors = components.intentProcessors.externalAppIntentProcessors +
-=======
         val modeDependentProcessors = if (settings.openLinksInAPrivateTab) {
             components.analytics.metrics.track(Event.OpenedLink(Event.OpenedLink.Mode.PRIVATE))
             listOf(
@@ -114,24 +91,11 @@
 
         val intentProcessors = listOf(components.intentProcessors.migrationIntentProcessor) +
                 components.intentProcessors.externalAppIntentProcessors +
->>>>>>> 0d313731
                 modeDependentProcessors +
                 NewTabShortcutIntentProcessor()
 
         // Call process for side effects, short on the first that returns true
         intentProcessors.any { it.process(intent) }
-<<<<<<< HEAD
-
-        val intentProcessorType = intentProcessors
-            .firstOrNull { it.matches(intent) }
-            .getType(components.intentProcessors)
-
-        intent.setClassName(applicationContext, intentProcessorType.activityClassName)
-        intent.putExtra(HomeActivity.OPEN_TO_BROWSER, intentProcessorType.shouldOpenToBrowser(intent))
-        startActivity(intent)
-
-        finish()
-=======
 
         val intentProcessorType =
             components.intentProcessors.getType(intentProcessors.firstOrNull { it.matches(intent) })
@@ -142,6 +106,5 @@
         // finish() before starting another activity. Don't keep this on the activities back stack.
         finish()
         startActivity(intent)
->>>>>>> 0d313731
     }
 }