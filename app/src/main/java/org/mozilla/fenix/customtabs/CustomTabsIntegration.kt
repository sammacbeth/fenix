/* This Source Code Form is subject to the terms of the Mozilla Public
 * License, v. 2.0. If a copy of the MPL was not distributed with this
 * file, You can obtain one at http://mozilla.org/MPL/2.0/. */

package org.mozilla.fenix.customtabs

import android.app.Activity
import android.view.View
import android.view.ViewGroup.MarginLayoutParams
import androidx.appcompat.content.res.AppCompatResources
import mozilla.components.browser.session.SessionManager
import mozilla.components.browser.toolbar.BrowserToolbar
import mozilla.components.browser.toolbar.display.DisplayToolbar
import mozilla.components.feature.customtabs.CustomTabsToolbarFeature
import mozilla.components.support.base.feature.LifecycleAwareFeature
import mozilla.components.support.base.feature.UserInteractionHandler
import org.mozilla.fenix.R
import org.mozilla.fenix.components.toolbar.ToolbarMenu
import org.mozilla.fenix.ext.settings

class CustomTabsIntegration(
    sessionManager: SessionManager,
    toolbar: BrowserToolbar,
    sessionId: String,
    activity: Activity,
    engineLayout: View,
    onItemTapped: (ToolbarMenu.Item) -> Unit = {},
<<<<<<< HEAD
=======
    shouldReverseItems: Boolean,
>>>>>>> 0d313731
    isPrivate: Boolean
) : LifecycleAwareFeature, UserInteractionHandler {

    init {
        // Remove toolbar shadow
        toolbar.elevation = 0f

        // Reduce margin height of EngineView from the top for the toolbar
        engineLayout.run {
            (layoutParams as MarginLayoutParams).apply {
                val toolbarHeight = resources.getDimension(R.dimen.browser_toolbar_height).toInt()
                setMargins(0, toolbarHeight, 0, 0)
            }
        }

        val uncoloredEtpShield = AppCompatResources.getDrawable(
            activity,
            R.drawable.ic_tracking_protection_enabled
        )!!

        toolbar.display.icons = toolbar.display.icons.copy(
            // Custom private tab backgrounds have bad contrast against the colored shield
            trackingProtectionTrackersBlocked = uncoloredEtpShield,
            trackingProtectionNothingBlocked = uncoloredEtpShield,
            trackingProtectionException = AppCompatResources.getDrawable(
                activity,
                R.drawable.ic_tracking_protection_disabled
            )!!
        )

        toolbar.display.displayIndicatorSeparator = false
        if (activity.settings().shouldUseTrackingProtection) {
            toolbar.display.indicators = listOf(
                DisplayToolbar.Indicators.SECURITY,
                DisplayToolbar.Indicators.TRACKING_PROTECTION
            )
        } else {
            toolbar.display.indicators = listOf(
                DisplayToolbar.Indicators.SECURITY
            )
        }

        // If in private mode, override toolbar background to use private color
        // See #5334
        if (isPrivate) {
            sessionManager.findSessionById(sessionId)?.apply {
                customTabConfig = customTabConfig?.copy(toolbarColor = null)
            }

            toolbar.background = AppCompatResources.getDrawable(
                activity,
                R.drawable.toolbar_background
            )
        }

        // If in private mode, override toolbar background to use private color
        // See #5334
        if (isPrivate) {
            toolbar.background = AppCompatResources.getDrawable(
                activity,
                R.drawable.toolbar_background
            )
        }
    }

    private val customTabToolbarMenu by lazy {
        CustomTabToolbarMenu(
            activity,
            sessionManager,
            sessionId,
            shouldReverseItems,
            onItemTapped = onItemTapped
        )
    }

    private val feature = CustomTabsToolbarFeature(
        sessionManager,
        toolbar,
        sessionId,
        menuBuilder = customTabToolbarMenu.menuBuilder,
        menuItemIndex = START_OF_MENU_ITEMS_INDEX,
        window = activity.window,
        shareListener = { onItemTapped.invoke(ToolbarMenu.Item.Share) },
        closeListener = { activity.finish() }
    )

    override fun start() = feature.start()
    override fun stop() = feature.stop()
    override fun onBackPressed() = feature.onBackPressed()

    companion object {
        private const val START_OF_MENU_ITEMS_INDEX = 2
    }
}<|MERGE_RESOLUTION|>--- conflicted
+++ resolved
@@ -25,10 +25,7 @@
     activity: Activity,
     engineLayout: View,
     onItemTapped: (ToolbarMenu.Item) -> Unit = {},
-<<<<<<< HEAD
-=======
     shouldReverseItems: Boolean,
->>>>>>> 0d313731
     isPrivate: Boolean
 ) : LifecycleAwareFeature, UserInteractionHandler {
 
