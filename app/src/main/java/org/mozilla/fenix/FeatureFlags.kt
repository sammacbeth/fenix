package org.mozilla.fenix

/**
 * A single source for setting feature flags that are mostly based on build type.
 */
object FeatureFlags {
    /**
     * Pull-to-refresh allows you to pull the web content down far enough to have the page to
     * reload.
     */
    const val pullToRefreshEnabled = false

    /**
     * Integration of media features provided by `feature-media` component:
     * - Background playback without the app getting killed
     * - Media notification with play/pause controls
     * - Audio Focus handling (pausing/resuming in agreement with other media apps)
     * - Support for hardware controls to toggle play/pause (e.g. buttons on a headset)
     *
     * Behind nightly flag until all related Android Components issues are fixed and QA has signed
     * off.
     *
     * https://github.com/mozilla-mobile/fenix/issues/4431
     */
    const val mediaIntegration = true

    /**
     * Gives option in Settings to disable auto play media
     */
<<<<<<< HEAD
    val etpCategories = false
=======
    val autoPlayMedia = Config.channel.isNightlyOrDebug
>>>>>>> a3cf4270

    /**
     * Allows Progressive Web Apps to be installed to the device home screen.
     */
    val progressiveWebApps = Config.channel.isNightlyOrDebug

    val forceZoomPreference = Config.channel.isNightlyOrDebug

    /**
     * Gives option in Settings to see logins and sync logins
     */
    const val logins = false
}<|MERGE_RESOLUTION|>--- conflicted
+++ resolved
@@ -27,11 +27,7 @@
     /**
      * Gives option in Settings to disable auto play media
      */
-<<<<<<< HEAD
-    val etpCategories = false
-=======
     val autoPlayMedia = Config.channel.isNightlyOrDebug
->>>>>>> a3cf4270
 
     /**
      * Allows Progressive Web Apps to be installed to the device home screen.
