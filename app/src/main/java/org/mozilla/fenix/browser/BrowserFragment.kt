/* This Source Code Form is subject to the terms of the Mozilla Public
 * License, v. 2.0. If a copy of the MPL was not distributed with this
 * file, You can obtain one at http://mozilla.org/MPL/2.0/. */

package org.mozilla.fenix.browser

import android.content.Context
import android.os.Bundle
import android.view.Gravity
import android.view.LayoutInflater
import android.view.View
import android.view.ViewGroup
import android.widget.Button
import android.widget.RadioButton
import androidx.coordinatorlayout.widget.CoordinatorLayout
import androidx.core.content.ContextCompat
import androidx.transition.TransitionInflater
import com.google.android.material.snackbar.Snackbar
import kotlinx.android.synthetic.main.fragment_browser.*
import kotlinx.android.synthetic.main.fragment_browser.view.*
import kotlinx.coroutines.ExperimentalCoroutinesApi
import mozilla.components.browser.session.Session
import mozilla.components.feature.contextmenu.ContextMenuCandidate
import mozilla.components.feature.readerview.ReaderViewFeature
import mozilla.components.feature.session.TrackingProtectionUseCases
import mozilla.components.feature.sitepermissions.SitePermissions
import mozilla.components.feature.tab.collections.TabCollection
import mozilla.components.feature.tabs.WindowFeature
import mozilla.components.lib.state.ext.consumeFrom
import mozilla.components.support.base.feature.UserInteractionHandler
import mozilla.components.support.base.feature.ViewBoundFeatureWrapper
import org.jetbrains.anko.dimen
import org.mozilla.fenix.HomeActivity
import org.mozilla.fenix.R
import org.mozilla.fenix.components.FenixSnackbar
import org.mozilla.fenix.components.TabCollectionStorage
import org.mozilla.fenix.components.metrics.Event
import org.mozilla.fenix.ext.components
import org.mozilla.fenix.ext.nav
import org.mozilla.fenix.ext.requireComponents
import org.mozilla.fenix.ext.settings
import org.mozilla.fenix.trackingprotection.TrackingProtectionOverlay

/**
 * Fragment used for browsing the web within the main app.
 */
@ExperimentalCoroutinesApi
@Suppress("TooManyFunctions", "LargeClass")
class BrowserFragment : BaseBrowserFragment(), UserInteractionHandler {

    private val windowFeature = ViewBoundFeatureWrapper<WindowFeature>()

    override fun onCreate(savedInstanceState: Bundle?) {
        super.onCreate(savedInstanceState)
        postponeEnterTransition()
        sharedElementEnterTransition =
            TransitionInflater.from(context).inflateTransition(android.R.transition.move)
                .setDuration(
                    SHARED_TRANSITION_MS
                )
    }

    override fun onCreateView(
        inflater: LayoutInflater,
        container: ViewGroup?,
        savedInstanceState: Bundle?
    ): View {
        val view = super.onCreateView(inflater, container, savedInstanceState)
        view.browserLayout.transitionName = "$TAB_ITEM_TRANSITION_NAME${getSessionById()?.id}"

        startPostponedEnterTransition()

        return view
    }

    override fun initializeUI(view: View): Session? {
        val context = requireContext()
        val sessionManager = context.components.core.sessionManager

        return super.initializeUI(view)?.also {
            readerViewFeature.set(
                feature = ReaderViewFeature(
                    context,
                    context.components.core.engine,
                    sessionManager,
                    view.readerViewControlsBar
                ) { available ->
                    if (available) {
                        context.components.analytics.metrics.track(Event.ReaderModeAvailable)
                    }
                },
                owner = this,
                view = view
            )

            windowFeature.set(
                feature = WindowFeature(
                    store = context.components.core.store,
                    tabsUseCases = context.components.useCases.tabsUseCases
                ),
                owner = this,
                view = view
            )

            if ((activity as HomeActivity).browsingModeManager.mode.isPrivate) {
                // We need to update styles for private mode programmatically for now:
                // https://github.com/mozilla-mobile/android-components/issues/3400
                themeReaderViewControlsForPrivateMode(view.readerViewControlsBar)
            }

            consumeFrom(browserFragmentStore) {
                browserToolbarView.update(it)
            }
        }
    }

    override fun onStart() {
        super.onStart()
        val toolbarSessionObserver = TrackingProtectionOverlay(
            context = requireContext(),
            settings = requireContext().settings()
        ) {
            browserToolbarView.view
        }
        getSessionById()?.register(toolbarSessionObserver, this, autoPause = true)
        updateEngineBottomMargin()
    }

    private fun updateEngineBottomMargin() {
        val browserEngine = swipeRefresh.layoutParams as CoordinatorLayout.LayoutParams

        browserEngine.bottomMargin = if (requireContext().settings().shouldUseBottomToolbar) {
            requireContext().dimen(R.dimen.browser_toolbar_height)
        } else {
            0
        }

        val toolbarSessionObserver = TrackingProtectionOverlay(
            context = requireContext(),
            settings = requireContext().settings()
        ) {
            browserToolbarView.view
        }
        getSessionById()?.register(toolbarSessionObserver, this, autoPause = true)
    }

    override fun onResume() {
        super.onResume()
        getSessionById()?.let {
            /**
             * The session mode may be changed if the user is originally in Normal Mode and then
             * opens a 3rd party link in Private Browsing Mode. Hence, we update the theme here.
             * This fixes issue #5254.
             */
            (activity as HomeActivity).updateThemeForSession(it)
        }
        requireComponents.core.tabCollectionStorage.register(collectionStorageObserver, this)
    }

    override fun onBackPressed(): Boolean {
        return readerViewFeature.onBackPressed() || super.onBackPressed()
    }

    override fun navToQuickSettingsSheet(session: Session, sitePermissions: SitePermissions?) {
        val directions =
            BrowserFragmentDirections.actionBrowserFragmentToQuickSettingsSheetDialogFragment(
                sessionId = session.id,
                url = session.url,
                isSecured = session.securityInfo.secure,
                sitePermissions = sitePermissions,
                gravity = getAppropriateLayoutGravity()
            )
        nav(R.id.browserFragment, directions)
    }

    override fun navToTrackingProtectionPanel(session: Session) {
        val useCase = TrackingProtectionUseCases(
            sessionManager = requireComponents.core.sessionManager,
            engine = requireComponents.core.engine
        )
        useCase.containsException(session) { contains ->
            val isEnabled = session.trackerBlockingEnabled && !contains
            val directions =
                BrowserFragmentDirections.actionBrowserFragmentToTrackingProtectionPanelDialogFragment(
                    sessionId = session.id,
                    url = session.url,
                    trackingProtectionEnabled = isEnabled,
                    gravity = getAppropriateLayoutGravity()
                )
            nav(R.id.browserFragment, directions)
        }
    }

    override fun getEngineMargins(): Pair<Int, Int> {
        val toolbarSize = resources.getDimensionPixelSize(R.dimen.browser_toolbar_height)
        return 0 to toolbarSize
    }

    override fun getAppropriateLayoutGravity() = Gravity.BOTTOM

    private fun themeReaderViewControlsForPrivateMode(view: View) = with(view) {
        listOf(
            R.id.mozac_feature_readerview_font_size_decrease,
            R.id.mozac_feature_readerview_font_size_increase
        ).map {
            findViewById<Button>(it)
        }.forEach {
            it.setTextColor(
                ContextCompat.getColorStateList(
                    context,
                    R.color.readerview_private_button_color
                )
            )
        }

        listOf(
            R.id.mozac_feature_readerview_font_serif,
            R.id.mozac_feature_readerview_font_sans_serif
        ).map {
            findViewById<RadioButton>(it)
        }.forEach {
            it.setTextColor(
                ContextCompat.getColorStateList(
                    context,
                    R.color.readerview_private_radio_color
                )
            )
        }
    }

    private val collectionStorageObserver = object : TabCollectionStorage.Observer {
        override fun onCollectionCreated(title: String, sessions: List<Session>) {
            showTabSavedToCollectionSnackbar()
        }

        override fun onTabsAdded(tabCollection: TabCollection, sessions: List<Session>) {
            showTabSavedToCollectionSnackbar()
        }

        private fun showTabSavedToCollectionSnackbar() {
            view?.let { view ->
                FenixSnackbar.make(view, Snackbar.LENGTH_SHORT)
                    .setText(view.context.getString(R.string.create_collection_tab_saved))
                    .setAnchorView(browserToolbarView.getSnackbarAnchor())
                    .show()
            }
        }
    }

<<<<<<< HEAD
    private fun showTrackingProtectionOnboarding() {
        context?.let {
            val layout = LayoutInflater.from(it)
                .inflate(R.layout.tracking_protection_onboarding_popup, null)
            layout.onboarding_message.text =
                it.getString(R.string.etp_onboarding_message_2, getString(R.string.app_name))

            val trackingOnboarding = PopupWindow(
                layout,
                it.dimen(R.dimen.tp_onboarding_width),
                WindowManager.LayoutParams.WRAP_CONTENT
            ).apply {
                setBackgroundDrawable(ColorDrawable(Color.TRANSPARENT))
                isOutsideTouchable = true
                isFocusable = true
                elevation = view!!.resources.getDimension(R.dimen.mozac_browser_menu_elevation)
                animationStyle = R.style.Mozac_Browser_Menu_Animation_OverflowMenuBottom
            }

            val closeButton = layout.findViewById<ImageView>(R.id.close_onboarding)
            closeButton.increaseTapArea(BUTTON_INCREASE_DPS)
            closeButton.setOnClickListener {
                trackingOnboarding.dismiss()
            }

            val tpIcon =
                browserToolbarView
                    .view
                    .findViewById<AppCompatImageView>(R.id.mozac_browser_toolbar_tracking_protection_indicator)

            // Measure layout view
            val spec = View.MeasureSpec.makeMeasureSpec(0, View.MeasureSpec.UNSPECIFIED)
            layout.measure(spec, spec)

            val containerHeight = layout.measuredHeight
            val triangleHeight = it.getDimenInDip(R.dimen.tp_onboarding_triangle_height).toInt()

            val xOffset = it.dimen(R.dimen.tp_onboarding_x_offset)

            // Positioning the popup above the tp anchor.
            val yOffset =
                -containerHeight - (browserToolbarView.view.height / THREE * 2) + triangleHeight

            trackingOnboarding.showAsDropDown(tpIcon, xOffset, yOffset)
            it.settings().incrementTrackingProtectionOnboardingCount()
        }
    }

=======
>>>>>>> e856a067
    override fun getContextMenuCandidates(
        context: Context,
        view: View
    ): List<ContextMenuCandidate> = ContextMenuCandidate.defaultCandidates(
        context,
        context.components.useCases.tabsUseCases,
        context.components.useCases.contextMenuUseCases,
        view,
        FenixSnackbarDelegate(
            view,
            browserToolbarView.view
        )
    )

    companion object {
        private const val SHARED_TRANSITION_MS = 200L
        private const val TAB_ITEM_TRANSITION_NAME = "tab_item"
        const val REPORT_SITE_ISSUE_URL =
            "https://webcompat.com/issues/new?url=%s&label=browser-fenix"
    }
}<|MERGE_RESOLUTION|>--- conflicted
+++ resolved
@@ -247,57 +247,6 @@
         }
     }
 
-<<<<<<< HEAD
-    private fun showTrackingProtectionOnboarding() {
-        context?.let {
-            val layout = LayoutInflater.from(it)
-                .inflate(R.layout.tracking_protection_onboarding_popup, null)
-            layout.onboarding_message.text =
-                it.getString(R.string.etp_onboarding_message_2, getString(R.string.app_name))
-
-            val trackingOnboarding = PopupWindow(
-                layout,
-                it.dimen(R.dimen.tp_onboarding_width),
-                WindowManager.LayoutParams.WRAP_CONTENT
-            ).apply {
-                setBackgroundDrawable(ColorDrawable(Color.TRANSPARENT))
-                isOutsideTouchable = true
-                isFocusable = true
-                elevation = view!!.resources.getDimension(R.dimen.mozac_browser_menu_elevation)
-                animationStyle = R.style.Mozac_Browser_Menu_Animation_OverflowMenuBottom
-            }
-
-            val closeButton = layout.findViewById<ImageView>(R.id.close_onboarding)
-            closeButton.increaseTapArea(BUTTON_INCREASE_DPS)
-            closeButton.setOnClickListener {
-                trackingOnboarding.dismiss()
-            }
-
-            val tpIcon =
-                browserToolbarView
-                    .view
-                    .findViewById<AppCompatImageView>(R.id.mozac_browser_toolbar_tracking_protection_indicator)
-
-            // Measure layout view
-            val spec = View.MeasureSpec.makeMeasureSpec(0, View.MeasureSpec.UNSPECIFIED)
-            layout.measure(spec, spec)
-
-            val containerHeight = layout.measuredHeight
-            val triangleHeight = it.getDimenInDip(R.dimen.tp_onboarding_triangle_height).toInt()
-
-            val xOffset = it.dimen(R.dimen.tp_onboarding_x_offset)
-
-            // Positioning the popup above the tp anchor.
-            val yOffset =
-                -containerHeight - (browserToolbarView.view.height / THREE * 2) + triangleHeight
-
-            trackingOnboarding.showAsDropDown(tpIcon, xOffset, yOffset)
-            it.settings().incrementTrackingProtectionOnboardingCount()
-        }
-    }
-
-=======
->>>>>>> e856a067
     override fun getContextMenuCandidates(
         context: Context,
         view: View
