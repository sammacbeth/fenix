/* This Source Code Form is subject to the terms of the Mozilla Public
 * License, v. 2.0. If a copy of the MPL was not distributed with this
 * file, You can obtain one at http://mozilla.org/MPL/2.0/. */

package org.mozilla.fenix.components.metrics

import android.content.Context
import mozilla.components.browser.errorpages.ErrorType
import mozilla.components.browser.search.SearchEngine
import mozilla.components.browser.toolbar.facts.ToolbarFacts
import mozilla.components.feature.contextmenu.facts.ContextMenuFacts
import mozilla.components.feature.customtabs.CustomTabsFacts
import mozilla.components.feature.downloads.facts.DownloadsFacts
import mozilla.components.feature.findinpage.facts.FindInPageFacts
import mozilla.components.feature.media.facts.MediaFacts
import mozilla.components.support.base.Component
import mozilla.components.support.base.facts.Action
import mozilla.components.support.base.facts.Fact
import mozilla.components.support.base.facts.FactProcessor
import mozilla.components.support.base.facts.Facts
import mozilla.components.support.base.log.logger.Logger
import org.mozilla.fenix.BuildConfig
import org.mozilla.fenix.GleanMetrics.Collections
import org.mozilla.fenix.GleanMetrics.ContextMenu
import org.mozilla.fenix.GleanMetrics.CrashReporter
import org.mozilla.fenix.GleanMetrics.ErrorPage
import org.mozilla.fenix.GleanMetrics.Events
import org.mozilla.fenix.GleanMetrics.Library
import org.mozilla.fenix.GleanMetrics.SearchShortcuts
import org.mozilla.fenix.GleanMetrics.ToolbarSettings
import org.mozilla.fenix.GleanMetrics.TrackingProtection
import org.mozilla.fenix.R
import java.util.Locale

sealed class Event {

    // Interaction Events
    object OpenedAppFirstRun : Event()
    object InteractWithSearchURLArea : Event()
    object DismissedOnboarding : Event()
    object ClearedPrivateData : Event()
    object AddBookmark : Event()
    object RemoveBookmark : Event()
    object OpenedBookmark : Event()
    object OpenedBookmarkInNewTab : Event()
    object OpenedBookmarksInNewTabs : Event()
    object OpenedBookmarkInPrivateTab : Event()
    object OpenedBookmarksInPrivateTabs : Event()
    object EditedBookmark : Event()
    object MovedBookmark : Event()
    object ShareBookmark : Event()
    object CopyBookmark : Event()
    object AddBookmarkFolder : Event()
    object RemoveBookmarkFolder : Event()
    object RemoveBookmarks : Event()
    object CustomTabsClosed : Event()
    object CustomTabsActionTapped : Event()
    object CustomTabsMenuOpened : Event()
    object UriOpened : Event()
    object QRScannerOpened : Event()
    object QRScannerPromptDisplayed : Event()
    object QRScannerNavigationAllowed : Event()
    object QRScannerNavigationDenied : Event()
    object LibraryOpened : Event()
    object LibraryClosed : Event()
    object SyncAuthOpened : Event()
    object SyncAuthClosed : Event()
    object SyncAuthSignUp : Event()
    object SyncAuthSignIn : Event()
    object SyncAuthSignOut : Event()
    object SyncAuthScanPairing : Event()
    object SyncAuthPaired : Event()
    object SyncAuthRecovered : Event()
    object SyncAuthOtherExternal : Event()
    object SyncAuthFromShared : Event()
    object SyncAccountOpened : Event()
    object SyncAccountClosed : Event()
    object SyncAccountSyncNow : Event()
    object SendTab : Event()
    object SignInToSendTab : Event()
    object HistoryOpened : Event()
    object HistoryItemShared : Event()
    object HistoryItemOpened : Event()
    object HistoryItemRemoved : Event()
    object HistoryAllItemsRemoved : Event()
    object ReaderModeAvailable : Event()
    object ReaderModeOpened : Event()
    object ReaderModeAppearanceOpened : Event()
    object CollectionRenamed : Event()
    object CollectionTabRestored : Event()
    object CollectionAllTabsRestored : Event()
    object CollectionTabRemoved : Event()
    object CollectionShared : Event()
    object CollectionRemoved : Event()
    object CollectionTabSelectOpened : Event()
    object CollectionTabLongPressed : Event()
    object CollectionAddTabPressed : Event()
    object CollectionRenamePressed : Event()
    object SearchWidgetNewTabPressed : Event()
    object SearchWidgetVoiceSearchPressed : Event()
    object FindInPageOpened : Event()
    object FindInPageClosed : Event()
    object FindInPageSearchCommitted : Event()
    object PrivateBrowsingGarbageIconTapped : Event()
    object PrivateBrowsingSnackbarUndoTapped : Event()
    object PrivateBrowsingNotificationTapped : Event()
    object PrivateBrowsingNotificationOpenTapped : Event()
    object PrivateBrowsingNotificationDeleteAndOpenTapped : Event()
    object PrivateBrowsingCreateShortcut : Event()
    object PrivateBrowsingAddShortcutCFR : Event()
    object PrivateBrowsingCancelCFR : Event()
    object PrivateBrowsingPinnedShortcutPrivateTab : Event()
    object PrivateBrowsingStaticShortcutTab : Event()
    object PrivateBrowsingStaticShortcutPrivateTab : Event()
    object TabMediaPlay : Event()
    object TabMediaPause : Event()
    object MediaPlayState : Event()
    object MediaPauseState : Event()
    object MediaStopState : Event()
    object InAppNotificationDownloadOpen : Event()
    object InAppNotificationDownloadTryAgain : Event()
    object NotificationDownloadCancel : Event()
    object NotificationDownloadOpen : Event()
    object NotificationDownloadPause : Event()
    object NotificationDownloadResume : Event()
    object NotificationDownloadTryAgain : Event()
    object NotificationMediaPlay : Event()
    object NotificationMediaPause : Event()
    object TrackingProtectionTrackerList : Event()
    object TrackingProtectionIconPressed : Event()
    object TrackingProtectionSettingsPanel : Event()
    object TrackingProtectionSettings : Event()
    object TrackingProtectionException : Event()
    object OpenLogins : Event()
    object OpenOneLogin : Event()
    object CopyLogin : Event()
    object ViewLoginPassword : Event()
    object CustomEngineAdded : Event()
    object CustomEngineDeleted : Event()
    object PrivateBrowsingShowSearchSuggestions : Event()
    object WhatsNewTapped : Event()

    // Interaction events with extras

    data class PreferenceToggled(val preferenceKey: String, val enabled: Boolean, val context: Context) : Event() {
        private val booleanPreferenceTelemetryAllowList = listOf(
            context.getString(R.string.pref_key_show_search_suggestions),
            context.getString(R.string.pref_key_remote_debugging),
            context.getString(R.string.pref_key_telemetry),
            context.getString(R.string.pref_key_tracking_protection),
            context.getString(R.string.pref_key_search_bookmarks),
            context.getString(R.string.pref_key_search_browsing_history),
            context.getString(R.string.pref_key_show_clipboard_suggestions),
            context.getString(R.string.pref_key_show_search_shortcuts),
            context.getString(R.string.pref_key_open_links_in_a_private_tab),
            context.getString(R.string.pref_key_sync_logins),
            context.getString(R.string.pref_key_sync_bookmarks),
            context.getString(R.string.pref_key_sync_history),
            context.getString(R.string.pref_key_show_search_suggestions_in_private)
        )

        override val extras: Map<Events.preferenceToggledKeys, String>?
            get() = mapOf(
                Events.preferenceToggledKeys.preferenceKey to preferenceKey,
                Events.preferenceToggledKeys.enabled to enabled.toString()
            )

        init {
            // If the event is not in the allow list, we don't want to track it
            require(booleanPreferenceTelemetryAllowList.contains(preferenceKey))
        }
    }

    data class ToolbarPositionChanged(val position: Position) : Event() {
        enum class Position { TOP, BOTTOM }
        override val extras: Map<ToolbarSettings.changedPositionKeys, String>?
            get() = hashMapOf(ToolbarSettings.changedPositionKeys.position to position.name)
    }

    data class OpenedLink(val mode: Mode) : Event() {
        enum class Mode { NORMAL, PRIVATE }
        override val extras: Map<Events.openedLinkKeys, String>?
            get() = hashMapOf(Events.openedLinkKeys.mode to mode.name)
    }

    data class TrackingProtectionSettingChanged(val setting: Setting) : Event() {
        enum class Setting { STRICT, STANDARD }
        override val extras: Map<TrackingProtection.etpSettingChangedKeys, String>?
            get() = hashMapOf(TrackingProtection.etpSettingChangedKeys.etpSetting to setting.name)
    }

    data class OpenedApp(val source: Source) : Event() {
        enum class Source { APP_ICON, LINK, CUSTOM_TAB }
        override val extras: Map<Events.appOpenedKeys, String>?
            get() = hashMapOf(Events.appOpenedKeys.source to source.name)
    }

    data class CollectionSaveButtonPressed(val fromScreen: String) : Event() {
        override val extras: Map<Collections.saveButtonKeys, String>?
            get() = mapOf(Collections.saveButtonKeys.fromScreen to fromScreen)
    }

    data class CollectionSaved(val tabsOpenCount: Int, val tabsSelectedCount: Int) : Event() {
        override val extras: Map<Collections.savedKeys, String>?
            get() = mapOf(
                Collections.savedKeys.tabsOpen to tabsOpenCount.toString(),
                Collections.savedKeys.tabsSelected to tabsSelectedCount.toString()
            )
    }

    data class CollectionTabsAdded(val tabsOpenCount: Int, val tabsSelectedCount: Int) : Event() {
        override val extras: Map<Collections.tabsAddedKeys, String>?
            get() = mapOf(
                Collections.tabsAddedKeys.tabsOpen to tabsOpenCount.toString(),
                Collections.tabsAddedKeys.tabsSelected to tabsSelectedCount.toString()
            )
    }

    data class LibrarySelectedItem(val item: String) : Event() {
        override val extras: Map<Library.selectedItemKeys, String>?
            get() = mapOf(Library.selectedItemKeys.item to item)
    }

    data class ErrorPageVisited(val errorType: ErrorType) : Event() {
        override val extras: Map<ErrorPage.visitedErrorKeys, String>?
            get() = mapOf(ErrorPage.visitedErrorKeys.errorType to errorType.name)
    }

    data class SearchBarTapped(val source: Source) : Event() {
        enum class Source { HOME, BROWSER }
        override val extras: Map<Events.searchBarTappedKeys, String>?
            get() = mapOf(Events.searchBarTappedKeys.source to source.name)
    }

    data class EnteredUrl(val autoCompleted: Boolean) : Event() {
        override val extras: Map<Events.enteredUrlKeys, String>?
            get() = mapOf(Events.enteredUrlKeys.autocomplete to autoCompleted.toString())
    }

    data class PerformedSearch(val eventSource: EventSource) : Event() {
        sealed class EngineSource {
            abstract val engine: SearchEngine
            abstract val isCustom: Boolean

            data class Default(override val engine: SearchEngine, override val isCustom: Boolean) : EngineSource()
            data class Shortcut(override val engine: SearchEngine, override val isCustom: Boolean) : EngineSource()

            // https://github.com/mozilla-mobile/fenix/issues/1607
            // Sanitize identifiers for custom search engines.
            val identifier: String
                get() = if (isCustom) "custom" else engine.identifier

            val searchEngine: SearchEngine
                get() = when (this) {
                    is Default -> engine
                    is Shortcut -> engine
                }

            val descriptor: String
                get() = when (this) {
                    is Default -> "default"
                    is Shortcut -> "shortcut"
                }
        }

        sealed class EventSource(open val engineSource: EngineSource) {
            data class Suggestion(override val engineSource: EngineSource) : EventSource(engineSource)
            data class Action(override val engineSource: EngineSource) : EventSource(engineSource)
            data class Widget(override val engineSource: EngineSource) : EventSource(engineSource)
            data class Shortcut(override val engineSource: EngineSource) : EventSource(engineSource)
            data class Other(override val engineSource: EngineSource) : EventSource(engineSource)

            private val label: String
                get() = when (this) {
                    is Suggestion -> "suggestion"
                    is Action -> "action"
                    is Widget -> "widget"
                    is Shortcut -> "shortcut"
                    is Other -> "other"
                }

            val countLabel: String
<<<<<<< HEAD
                get() = "${source.identifier.toLowerCase(Locale.getDefault())}.$label"
=======
                get() = "${engineSource.identifier.toLowerCase(Locale.getDefault())}.$label"
>>>>>>> 0d313731

            val sourceLabel: String
                get() = "${engineSource.descriptor}.$label"
        }

        enum class SearchAccessPoint {
            SUGGESTION, ACTION, WIDGET, SHORTCUT, NONE
        }

        override val extras: Map<Events.performedSearchKeys, String>?
            get() = mapOf(Events.performedSearchKeys.source to eventSource.sourceLabel)
    }

    data class SearchShortcutSelected(val engine: SearchEngine, val isCustom: Boolean) : Event() {
        private val engineName = if (isCustom) "custom" else engine.name
        override val extras: Map<SearchShortcuts.selectedKeys, String>?
            get() = mapOf(SearchShortcuts.selectedKeys.engine to engineName)
    }

    class ContextMenuItemTapped private constructor(val item: String) : Event() {
        override val extras: Map<ContextMenu.itemTappedKeys, String>?
            get() = mapOf(ContextMenu.itemTappedKeys.named to item)

        companion object {
            fun create(context_item: String) = allowList[context_item]?.let { ContextMenuItemTapped(it) }

            private val allowList = mapOf(
                "mozac.feature.contextmenu.open_in_new_tab" to "open_in_new_tab",
                "mozac.feature.contextmenu.open_in_private_tab" to "open_in_private_tab",
                "mozac.feature.contextmenu.open_image_in_new_tab" to "open_image_in_new_tab",
                "mozac.feature.contextmenu.save_image" to "save_image",
                "mozac.feature.contextmenu.share_link" to "share_link",
                "mozac.feature.contextmenu.copy_link" to "copy_link",
                "mozac.feature.contextmenu.copy_image_location" to "copy_image_location"
            )
        }
    }

    object CrashReporterOpened : Event()
    data class CrashReporterClosed(val crashSubmitted: Boolean) : Event() {
        override val extras: Map<CrashReporter.closedKeys, String>?
            get() = mapOf(CrashReporter.closedKeys.crashSubmitted to crashSubmitted.toString())
    }

    data class BrowserMenuItemTapped(val item: Item) : Event() {
        enum class Item {
            SETTINGS, LIBRARY, HELP, DESKTOP_VIEW_ON, DESKTOP_VIEW_OFF, FIND_IN_PAGE, NEW_TAB,
            NEW_PRIVATE_TAB, SHARE, REPORT_SITE_ISSUE, BACK, FORWARD, RELOAD, STOP, OPEN_IN_FENIX,
            SAVE_TO_COLLECTION, ADD_TO_HOMESCREEN, QUIT, READER_MODE_ON, READER_MODE_OFF, OPEN_IN_APP,
            BOOKMARK, READER_MODE_APPEARANCE
        }

        override val extras: Map<Events.browserMenuActionKeys, String>?
            get() = mapOf(Events.browserMenuActionKeys.item to item.toString().toLowerCase(Locale.ROOT))
    }

    sealed class Search

    internal open val extras: Map<*, String>?
        get() = null
}

private fun Fact.toEvent(): Event? = when (Pair(component, item)) {
    Component.FEATURE_FINDINPAGE to FindInPageFacts.Items.CLOSE -> Event.FindInPageClosed
    Component.FEATURE_FINDINPAGE to FindInPageFacts.Items.INPUT -> Event.FindInPageSearchCommitted
    Component.FEATURE_CONTEXTMENU to ContextMenuFacts.Items.ITEM -> {
        metadata?.get("item")?.let { Event.ContextMenuItemTapped.create(it.toString()) }
    }

    Component.BROWSER_TOOLBAR to ToolbarFacts.Items.MENU -> {
        metadata?.get("customTab")?.let { Event.CustomTabsMenuOpened }
    }
    Component.FEATURE_CUSTOMTABS to CustomTabsFacts.Items.CLOSE -> Event.CustomTabsClosed
    Component.FEATURE_CUSTOMTABS to CustomTabsFacts.Items.ACTION_BUTTON -> Event.CustomTabsActionTapped

    Component.FEATURE_DOWNLOADS to DownloadsFacts.Items.NOTIFICATION -> {
        when (action) {
            Action.CANCEL -> Event.NotificationDownloadCancel
            Action.OPEN -> Event.NotificationDownloadOpen
            Action.PAUSE -> Event.NotificationDownloadPause
            Action.RESUME -> Event.NotificationDownloadResume
            Action.TRY_AGAIN -> Event.NotificationDownloadTryAgain
            else -> null
        }
    }

    Component.FEATURE_MEDIA to MediaFacts.Items.NOTIFICATION -> {
        when (action) {
            Action.PLAY -> Event.NotificationMediaPlay
            Action.PAUSE -> Event.NotificationMediaPause
            else -> null
        }
    }
    Component.FEATURE_MEDIA to MediaFacts.Items.STATE -> {
        when (action) {
            Action.PLAY -> Event.MediaPlayState
            Action.PAUSE -> Event.MediaPauseState
            Action.STOP -> Event.MediaStopState
            else -> null
        }
    }
    else -> null
}

interface MetricsService {
    fun start()
    fun stop()
    fun track(event: Event)
    fun shouldTrack(event: Event): Boolean
}

interface MetricController {
    fun start()
    fun stop()
    fun track(event: Event)

    companion object {
        fun create(services: List<MetricsService>, isTelemetryEnabled: () -> Boolean): MetricController {
            return if (BuildConfig.TELEMETRY) return ReleaseMetricController(services, isTelemetryEnabled)
            else DebugMetricController()
        }
    }
}

private class DebugMetricController : MetricController {
    override fun start() {
        Logger.debug("DebugMetricController: start")
    }

    override fun stop() {
        Logger.debug("DebugMetricController: stop")
    }

    override fun track(event: Event) {
        Logger.debug("DebugMetricController: track event: $event")
    }
}

private class ReleaseMetricController(
    private val services: List<MetricsService>,
    private val isTelemetryEnabled: () -> Boolean
) : MetricController {
    private var initialized = false

    init {
        Facts.registerProcessor(object : FactProcessor {
            override fun process(fact: Fact) {
                fact.toEvent()?.also {
                    track(it)
                }
            }
        })
    }

    override fun start() {
        if (!isTelemetryEnabled.invoke() || initialized) { return }

        services.forEach { it.start() }
        initialized = true
    }

    override fun stop() {
        if (!initialized) { return }

        services.forEach { it.stop() }
        initialized = false
    }

    override fun track(event: Event) {
        if (!isTelemetryEnabled.invoke() && !initialized) { return }

        services
            .filter { it.shouldTrack(event) }
            .forEach { it.track(event) }
    }
}<|MERGE_RESOLUTION|>--- conflicted
+++ resolved
@@ -280,11 +280,7 @@
                 }
 
             val countLabel: String
-<<<<<<< HEAD
-                get() = "${source.identifier.toLowerCase(Locale.getDefault())}.$label"
-=======
                 get() = "${engineSource.identifier.toLowerCase(Locale.getDefault())}.$label"
->>>>>>> 0d313731
 
             val sourceLabel: String
                 get() = "${engineSource.descriptor}.$label"
