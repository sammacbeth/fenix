<?xml version="1.0" encoding="utf-8"?>
<!-- This Source Code Form is subject to the terms of the Mozilla Public
   - License, v. 2.0. If a copy of the MPL was not distributed with this
   - file, You can obtain one at http://mozilla.org/MPL/2.0/. -->
<androidx.constraintlayout.motion.widget.MotionLayout
    xmlns:android="http://schemas.android.com/apk/res/android"
    xmlns:app="http://schemas.android.com/apk/res-auto"
    xmlns:tools="http://schemas.android.com/tools"
    android:id="@+id/homeLayout"
    android:layout_width="match_parent"
    android:layout_height="match_parent"
    android:background="?homeBackground"
    app:layoutDescription="@xml/home_scene"
    tools:context=".home.HomeFragment">

    <ImageButton
        android:id="@+id/privateBrowsingButton"
        android:layout_width="@dimen/glyph_button_height"
        android:layout_height="@dimen/glyph_button_height"
        android:layout_marginEnd="12dp"
        android:background="?android:attr/selectableItemBackgroundBorderless"
        android:contentDescription="@string/content_description_private_browsing_button"
        app:srcCompat="@drawable/private_browsing_button"
        app:layout_constraintBottom_toTopOf="@+id/wordmark"
        app:layout_constraintEnd_toEndOf="parent"
        app:layout_constraintTop_toTopOf="parent" />

    <ImageView
        android:id="@+id/wordmark"
        android:layout_width="wrap_content"
        android:layout_height="80dp"
        android:layout_marginStart="16dp"
        android:layout_marginTop="60dp"
        android:layout_marginBottom="32dp"
        android:adjustViewBounds="true"
        android:clickable="false"
        android:contentDescription="@string/app_name"
        android:focusable="false"
        android:importantForAccessibility="no"
        app:srcCompat="?fenixLogo"
        app:layout_constraintStart_toStartOf="parent"
        app:layout_constraintTop_toTopOf="parent" />

<<<<<<< HEAD
        <!--
        <ImageView
            android:id="@+id/wordmark"
            android:layout_width="wrap_content"
            android:layout_height="80dp"
            android:layout_marginStart="16dp"
            android:layout_marginTop="60dp"
            android:layout_marginBottom="32dp"
            android:adjustViewBounds="true"
            android:clickable="false"
            android:contentDescription="@string/app_name"
            android:focusable="false"
            android:importantForAccessibility="no"
            android:src="?fenixLogo"
            app:layout_constraintStart_toStartOf="parent"
            app:layout_constraintTop_toTopOf="parent" />
        -->
=======
    <View
        android:id="@+id/bottomBarShadow"
        android:layout_width="0dp"
        android:layout_height="1dp"
        android:background="@color/bottom_bar_shadow"
        app:layout_constraintEnd_toEndOf="parent"
        app:layout_constraintStart_toStartOf="parent"
        app:layout_constraintBottom_toTopOf="@id/bottom_bar"/>
>>>>>>> 0d313731

    <androidx.constraintlayout.widget.ConstraintLayout
        android:id="@+id/bottom_bar"
        android:layout_width="match_parent"
        android:layout_height="wrap_content"
        android:background="?bottomBarBackground"
        app:layout_constraintBottom_toBottomOf="parent"
        app:layout_constraintStart_toStartOf="parent"
        app:layout_constraintEnd_toEndOf="parent">

        <org.mozilla.fenix.home.SearchView
            android:id="@+id/toolbar_wrapper"
            android:transitionName="toolbar_wrapper_transition"
            android:layout_width="0dp"
            android:layout_height="40dp"
            android:layout_marginEnd="0dp"
            android:layout_marginStart="8dp"
            android:layout_marginTop="8dp"
            android:layout_marginBottom="8dp"
            android:background="@drawable/home_search_background_normal"
            android:clickable="true"
            android:contentDescription="@string/search_hint"
            android:focusable="true"
            app:layout_constraintTop_toTopOf="parent"
            app:layout_constraintBottom_toBottomOf="parent"
            app:layout_constraintEnd_toStartOf="@+id/add_tab_button"
            app:layout_constraintStart_toStartOf="parent">

            <ImageView
                android:id="@+id/search_engine_icon"
                android:layout_width="24dp"
                android:layout_height="24dp"
                android:layout_marginStart="8dp"
                android:layout_gravity="start|center_vertical"
                android:clickable="false"
                android:focusable="false"
                android:importantForAccessibility="no" />

            <TextView
                android:id="@+id/toolbar"
                android:layout_width="wrap_content"
                android:layout_height="wrap_content"
                android:layout_gravity="start|center_vertical"
                android:layout_marginStart="44dp"
                android:clickable="false"
                android:focusable="false"
                android:lines="1"
                android:ellipsize="end"
                android:importantForAccessibility="no"
                android:text="@string/search_hint"
                android:textColor="?primaryText"
                android:textSize="15sp" />
        </org.mozilla.fenix.home.SearchView>

        <ImageButton
            android:id="@+id/add_tab_button"
            android:layout_width="48dp"
            android:layout_height="48dp"
            android:background="?android:attr/selectableItemBackgroundBorderless"
            android:contentDescription="@string/add_tab"
            app:srcCompat="@drawable/ic_new"
            app:layout_constraintBottom_toBottomOf="parent"
            app:layout_constraintEnd_toStartOf="@+id/menuButton"
            app:layout_constraintStart_toEndOf="@id/toolbar_wrapper"
            app:layout_constraintTop_toTopOf="parent" />

        <mozilla.components.browser.menu.view.MenuButton
            android:id="@+id/menuButton"
            android:layout_width="36dp"
            android:layout_height="48dp"
            app:layout_constraintEnd_toEndOf="parent"
            app:layout_constraintTop_toTopOf="parent"
            app:layout_constraintBottom_toBottomOf="parent"/>

    </androidx.constraintlayout.widget.ConstraintLayout>

</androidx.constraintlayout.motion.widget.MotionLayout><|MERGE_RESOLUTION|>--- conflicted
+++ resolved
@@ -25,6 +25,7 @@
         app:layout_constraintEnd_toEndOf="parent"
         app:layout_constraintTop_toTopOf="parent" />
 
+    <!--
     <ImageView
         android:id="@+id/wordmark"
         android:layout_width="wrap_content"
@@ -40,26 +41,8 @@
         app:srcCompat="?fenixLogo"
         app:layout_constraintStart_toStartOf="parent"
         app:layout_constraintTop_toTopOf="parent" />
+    -->
 
-<<<<<<< HEAD
-        <!--
-        <ImageView
-            android:id="@+id/wordmark"
-            android:layout_width="wrap_content"
-            android:layout_height="80dp"
-            android:layout_marginStart="16dp"
-            android:layout_marginTop="60dp"
-            android:layout_marginBottom="32dp"
-            android:adjustViewBounds="true"
-            android:clickable="false"
-            android:contentDescription="@string/app_name"
-            android:focusable="false"
-            android:importantForAccessibility="no"
-            android:src="?fenixLogo"
-            app:layout_constraintStart_toStartOf="parent"
-            app:layout_constraintTop_toTopOf="parent" />
-        -->
-=======
     <View
         android:id="@+id/bottomBarShadow"
         android:layout_width="0dp"
@@ -68,7 +51,6 @@
         app:layout_constraintEnd_toEndOf="parent"
         app:layout_constraintStart_toStartOf="parent"
         app:layout_constraintBottom_toTopOf="@id/bottom_bar"/>
->>>>>>> 0d313731
 
     <androidx.constraintlayout.widget.ConstraintLayout
         android:id="@+id/bottom_bar"
