--- conflicted
+++ resolved
@@ -43,10 +43,7 @@
         val state: SearchFragmentState = mockk()
         val searchEngineManager: SearchEngineManager = mockk(relaxed = true)
         val searchEngine = SearchEngineSource.Default(mockk(relaxed = true))
-<<<<<<< HEAD
-=======
         val searchAccessPoint: Event.PerformedSearch.SearchAccessPoint = mockk(relaxed = true)
->>>>>>> 0d313731
 
         every { context.metrics } returns mockk(relaxed = true)
         every { context.searchEngineManager } returns searchEngineManager
@@ -174,10 +171,7 @@
         val state: SearchFragmentState = mockk()
         val searchEngineManager: SearchEngineManager = mockk(relaxed = true)
         val searchEngine = SearchEngineSource.Default(mockk(relaxed = true))
-<<<<<<< HEAD
-=======
         val searchAccessPoint: Event.PerformedSearch.SearchAccessPoint = mockk(relaxed = true)
->>>>>>> 0d313731
 
         every { context.metrics } returns mockk(relaxed = true)
         every { context.searchEngineManager } returns searchEngineManager
