/* This Source Code Form is subject to the terms of the Mozilla Public
 * License, v. 2.0. If a copy of the MPL was not distributed with this
 * file, You can obtain one at http://mozilla.org/MPL/2.0/. */

package org.mozilla.fenix

import android.content.Intent
import android.content.Intent.FLAG_ACTIVITY_LAUNCHED_FROM_HISTORY
import kotlinx.coroutines.ExperimentalCoroutinesApi
import kotlinx.coroutines.test.runBlockingTest
import mozilla.components.support.test.robolectric.testContext
import org.junit.Assert.assertEquals
import org.junit.Assert.assertTrue
<<<<<<< HEAD
=======
import org.junit.Ignore
>>>>>>> 0d313731
import org.junit.Test
import org.junit.runner.RunWith
import org.mockito.Mockito.`when`
import org.mockito.Mockito.never
import org.mockito.Mockito.verify
import org.mozilla.fenix.customtabs.ExternalAppBrowserActivity
import org.mozilla.fenix.ext.components
import org.mozilla.fenix.ext.settings
import org.mozilla.fenix.shortcut.NewTabShortcutIntentProcessor
import org.robolectric.Robolectric
import org.robolectric.RobolectricTestRunner
import org.robolectric.Shadows.shadowOf
import org.robolectric.annotation.Config

@ExperimentalCoroutinesApi
@RunWith(RobolectricTestRunner::class)
@Config(application = TestApplication::class)
class IntentReceiverActivityTest {

    @Test
    @Ignore("Disabling failing test - see: https://github.com/mozilla-mobile/fenix/issues/7749")
    fun `process intent with flag launched from history`() = runBlockingTest {
        testContext.settings().openLinksInAPrivateTab = false

        val intent = Intent()
        intent.flags = FLAG_ACTIVITY_LAUNCHED_FROM_HISTORY

        `when`(testContext.components.intentProcessors.intentProcessor.process(intent)).thenReturn(true)
        `when`(testContext.components.intentProcessors.intentProcessor.matches(intent)).thenReturn(true)
        `when`(testContext.components.intentProcessors.customTabIntentProcessor.process(intent)).thenReturn(false)
        `when`(testContext.components.intentProcessors.customTabIntentProcessor.matches(intent)).thenReturn(false)
        val activity = Robolectric.buildActivity(IntentReceiverActivity::class.java, intent).get()
        activity.processIntent(intent)

        val shadow = shadowOf(activity)
        val actualIntent = shadow.peekNextStartedActivity()

        assertEquals(HomeActivity::class.java.name, actualIntent.component?.className)
        assertEquals(true, actualIntent.flags == FLAG_ACTIVITY_LAUNCHED_FROM_HISTORY)
    }

    @Test
    @Ignore("Disabling failing test - see: https://github.com/mozilla-mobile/fenix/issues/7749")
    fun `process intent with action OPEN_PRIVATE_TAB`() = runBlockingTest {
        testContext.settings().openLinksInAPrivateTab = false

        val intent = Intent()
        intent.action = NewTabShortcutIntentProcessor.ACTION_OPEN_PRIVATE_TAB

        `when`(testContext.components.intentProcessors.intentProcessor.process(intent)).thenReturn(false)
        `when`(testContext.components.intentProcessors.customTabIntentProcessor.process(intent)).thenReturn(false)
        val activity = Robolectric.buildActivity(IntentReceiverActivity::class.java, intent).get()
        activity.processIntent(intent)

        val shadow = shadowOf(activity)
        val actualIntent = shadow.peekNextStartedActivity()

        assertEquals(HomeActivity::class.java.name, actualIntent.component?.className)
        assertEquals(true, actualIntent.getBooleanExtra(HomeActivity.PRIVATE_BROWSING_MODE, false))
        assertEquals(false, actualIntent.getBooleanExtra(HomeActivity.OPEN_TO_BROWSER, true))
    }

    @Test
    @Ignore("Disabling failing test - see: https://github.com/mozilla-mobile/fenix/issues/7749")
    fun `process intent with action OPEN_TAB`() = runBlockingTest {
        testContext.settings().openLinksInAPrivateTab = false

        val intent = Intent()
        intent.action = NewTabShortcutIntentProcessor.ACTION_OPEN_TAB

        `when`(testContext.components.intentProcessors.intentProcessor.process(intent)).thenReturn(true)
        `when`(testContext.components.intentProcessors.customTabIntentProcessor.process(intent)).thenReturn(false)
        val activity = Robolectric.buildActivity(IntentReceiverActivity::class.java, intent).get()
        activity.processIntent(intent)

        val shadow = shadowOf(activity)
        val actualIntent = shadow.peekNextStartedActivity()

        assertEquals(HomeActivity::class.java.name, actualIntent.component?.className)
        assertEquals(false, actualIntent.hasExtra(HomeActivity.PRIVATE_BROWSING_MODE))
        assertEquals(false, actualIntent.getBooleanExtra(HomeActivity.OPEN_TO_BROWSER, true))
    }

    @Test
    @Ignore("Disabling failing test - see: https://github.com/mozilla-mobile/fenix/issues/7749")
    fun `process intent starts Activity`() = runBlockingTest {
        testContext.settings().openLinksInAPrivateTab = false

        val intent = Intent()
        `when`(testContext.components.intentProcessors.intentProcessor.process(intent)).thenReturn(true)
        `when`(testContext.components.intentProcessors.customTabIntentProcessor.process(intent)).thenReturn(false)
        val activity = Robolectric.buildActivity(IntentReceiverActivity::class.java, intent).get()
        activity.processIntent(intent)

        val shadow = shadowOf(activity)
        val actualIntent = shadow.peekNextStartedActivity()

        assertEquals(HomeActivity::class.java.name, actualIntent.component?.className)
        assertEquals(false, actualIntent.getBooleanExtra(HomeActivity.OPEN_TO_BROWSER, true))
    }

    @Test
    @Ignore("Disabling failing test - see: https://github.com/mozilla-mobile/fenix/issues/7749")
    fun `process intent with launchLinksInPrivateTab set to true`() = runBlockingTest {
        testContext.settings().openLinksInAPrivateTab = true

        val intent = Intent()
        `when`(testContext.components.intentProcessors.privateIntentProcessor.process(intent)).thenReturn(true)
        `when`(testContext.components.intentProcessors.privateCustomTabIntentProcessor.process(intent)).thenReturn(false)
        val activity = Robolectric.buildActivity(IntentReceiverActivity::class.java, intent).get()
        activity.processIntent(intent)

        // Not using mockk here because process is a suspend function
        // and mockito makes this easier to read.
        verify(testContext.components.intentProcessors.intentProcessor, never()).process(intent)
        verify(testContext.components.intentProcessors.privateIntentProcessor).process(intent)
    }

    @Test
    @Ignore("Disabling failing test - see: https://github.com/mozilla-mobile/fenix/issues/7749")
    fun `process intent with launchLinksInPrivateTab set to false`() = runBlockingTest {
        testContext.settings().openLinksInAPrivateTab = false

        val intent = Intent()
        `when`(testContext.components.intentProcessors.intentProcessor.process(intent)).thenReturn(true)
        `when`(testContext.components.intentProcessors.customTabIntentProcessor.process(intent)).thenReturn(false)

        val activity = Robolectric.buildActivity(IntentReceiverActivity::class.java, intent).get()
        activity.processIntent(intent)

        // Not using mockk here because process is a suspend function
        // and mockito makes this easier to read.
        verify(testContext.components.intentProcessors.privateIntentProcessor, never()).process(intent)
        verify(testContext.components.intentProcessors.intentProcessor).process(intent)
    }

    @Test
<<<<<<< HEAD
=======
    @Ignore("Disabling failing test - see: https://github.com/mozilla-mobile/fenix/issues/7749")
>>>>>>> 0d313731
    fun `process custom tab intent`() = runBlockingTest {
        testContext.settings().openLinksInAPrivateTab = false

        val intent = Intent()
        `when`(testContext.components.intentProcessors.customTabIntentProcessor.process(intent)).thenReturn(true)
        `when`(testContext.components.intentProcessors.customTabIntentProcessor.matches(intent)).thenReturn(true)

        val activity = Robolectric.buildActivity(IntentReceiverActivity::class.java, intent).get()
        activity.processIntent(intent)

        // Not using mockk here because process is a suspend function
        // and mockito makes this easier to read.
        verify(testContext.components.intentProcessors.privateIntentProcessor, never()).process(intent)
        verify(testContext.components.intentProcessors.customTabIntentProcessor).process(intent)

        assertEquals(ExternalAppBrowserActivity::class.java.name, intent.component!!.className)
        assertTrue(intent.getBooleanExtra(HomeActivity.OPEN_TO_BROWSER, false))
    }

    @Test
<<<<<<< HEAD
=======
    @Ignore("Disabling failing test - see: https://github.com/mozilla-mobile/fenix/issues/7749")
>>>>>>> 0d313731
    fun `process private custom tab intent`() = runBlockingTest {
        testContext.settings().openLinksInAPrivateTab = true

        val intent = Intent()
        `when`(testContext.components.intentProcessors.privateCustomTabIntentProcessor.process(intent)).thenReturn(true)
        `when`(testContext.components.intentProcessors.privateCustomTabIntentProcessor.matches(intent)).thenReturn(true)

        val activity = Robolectric.buildActivity(IntentReceiverActivity::class.java, intent).get()
        activity.processIntent(intent)

        // Not using mockk here because process is a suspend function
        // and mockito makes this easier to read.
        verify(testContext.components.intentProcessors.intentProcessor, never()).process(intent)
        verify(testContext.components.intentProcessors.privateCustomTabIntentProcessor).process(intent)

        assertEquals(ExternalAppBrowserActivity::class.java.name, intent.component!!.className)
        assertTrue(intent.getBooleanExtra(HomeActivity.OPEN_TO_BROWSER, false))
    }
}<|MERGE_RESOLUTION|>--- conflicted
+++ resolved
@@ -11,10 +11,7 @@
 import mozilla.components.support.test.robolectric.testContext
 import org.junit.Assert.assertEquals
 import org.junit.Assert.assertTrue
-<<<<<<< HEAD
-=======
 import org.junit.Ignore
->>>>>>> 0d313731
 import org.junit.Test
 import org.junit.runner.RunWith
 import org.mockito.Mockito.`when`
@@ -152,10 +149,7 @@
     }
 
     @Test
-<<<<<<< HEAD
-=======
     @Ignore("Disabling failing test - see: https://github.com/mozilla-mobile/fenix/issues/7749")
->>>>>>> 0d313731
     fun `process custom tab intent`() = runBlockingTest {
         testContext.settings().openLinksInAPrivateTab = false
 
@@ -176,10 +170,7 @@
     }
 
     @Test
-<<<<<<< HEAD
-=======
     @Ignore("Disabling failing test - see: https://github.com/mozilla-mobile/fenix/issues/7749")
->>>>>>> 0d313731
     fun `process private custom tab intent`() = runBlockingTest {
         testContext.settings().openLinksInAPrivateTab = true
 
