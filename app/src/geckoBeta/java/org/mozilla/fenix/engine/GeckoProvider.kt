/* This Source Code Form is subject to the terms of the Mozilla Public
 * License, v. 2.0. If a copy of the MPL was not distributed with this
 * file, You can obtain one at http://mozilla.org/MPL/2.0/. */

import android.content.Context
import android.os.Bundle
import mozilla.components.browser.engine.gecko.glean.GeckoAdapter
import mozilla.components.lib.crash.handler.CrashHandlerService
import mozilla.components.lib.dataprotect.SecureAbove22Preferences
import mozilla.components.service.experiments.Experiments
import mozilla.components.service.sync.logins.AsyncLoginsStorage
import org.mozilla.fenix.Config
import org.mozilla.fenix.utils.Settings
import org.mozilla.geckoview.GeckoRuntime
import org.mozilla.geckoview.GeckoRuntimeSettings
import java.io.File

object GeckoProvider {
    var testConfig: Bundle? = null
    private var runtime: GeckoRuntime? = null

    @Synchronized
    @Suppress("UNUSED_PARAMETER") // API not yet landed in GV beta
    fun getOrCreateRuntime(
        context: Context,
        storage: AsyncLoginsStorage,
        securePreferences: SecureAbove22Preferences
    ): GeckoRuntime {
        if (runtime == null) {
            runtime = createRuntime(context)
        }

        return runtime!!
    }

    private fun createRuntime(context: Context): GeckoRuntime {
        val builder = GeckoRuntimeSettings.Builder()

        testConfig?.let {
            builder.extras(it)
                .remoteDebuggingEnabled(true)
        }
        // copy config to cache dir
        val geckoViewConfigPath = "geckoview-config.yaml"
        val configAssets = context.assets.open(geckoViewConfigPath)
        val configFile = File(context.cacheDir, geckoViewConfigPath)
        configFile.createNewFile()
        configAssets.copyTo(configFile.outputStream())
        configAssets.close()

        val runtimeSettings = builder
            .crashHandler(CrashHandlerService::class.java)
            .useContentProcessHint(true)
            .telemetryDelegate(GeckoAdapter())
<<<<<<< HEAD
            .debugLogging(BuildConfig.DEBUG)
            .aboutConfigEnabled(true)
            .configFilePath(configFile.absolutePath)
=======
            .aboutConfigEnabled(Config.channel.isBeta)
            .debugLogging(Config.channel.isDebug)
>>>>>>> 0d313731
            .build()

        Experiments.withExperiment("webrender-performance-comparison-experiment") { branchName ->
            if (branchName == "disable_webrender") {
                runtimeSettings.extras.putInt("forcedisablewebrender", 1)
            }
        }

        if (!Settings.getInstance(context).shouldUseAutoSize) {
            runtimeSettings.automaticFontSizeAdjustment = false
            val fontSize = Settings.getInstance(context).fontSizeFactor
            runtimeSettings.fontSizeFactor = fontSize
        }

        return GeckoRuntime.create(context, runtimeSettings)
    }
}<|MERGE_RESOLUTION|>--- conflicted
+++ resolved
@@ -52,14 +52,9 @@
             .crashHandler(CrashHandlerService::class.java)
             .useContentProcessHint(true)
             .telemetryDelegate(GeckoAdapter())
-<<<<<<< HEAD
             .debugLogging(BuildConfig.DEBUG)
             .aboutConfigEnabled(true)
             .configFilePath(configFile.absolutePath)
-=======
-            .aboutConfigEnabled(Config.channel.isBeta)
-            .debugLogging(Config.channel.isDebug)
->>>>>>> 0d313731
             .build()
 
         Experiments.withExperiment("webrender-performance-comparison-experiment") { branchName ->
